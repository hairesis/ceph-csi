# Copyright 2018 The Kubernetes Authors.
#
# Licensed under the Apache License, Version 2.0 (the "License");
# you may not use this file except in compliance with the License.
# You may obtain a copy of the License at
#
#     http://www.apache.org/licenses/LICENSE-2.0
#
# Unless required by applicable law or agreed to in writing, software
# distributed under the License is distributed on an "AS IS" BASIS,
# WITHOUT WARRANTIES OR CONDITIONS OF ANY KIND, either express or implied.
# See the License for the specific language governing permissions and
# limitations under the License.

.PHONY: all rbdplugin

RBD_IMAGE_NAME=quay.io/cephcsi/rbdplugin
RBD_IMAGE_VERSION=v0.2.0

CEPHFS_IMAGE_NAME=cephfsplugin
CEPHFS_IMAGE_VERSION=latest

all: rbdplugin cephfsplugin

test:
	go test github.com/ceph/ceph-csi/pkg/... -cover
	go vet github.com/ceph/ceph-csi/pkg/...

rbdplugin:
	if [ ! -d ./vendor ]; then dep ensure; fi
	CGO_ENABLED=0 GOOS=linux go build -a -ldflags '-extldflags "-static"' -o  _output/rbdplugin ./rbd

<<<<<<< HEAD
rbdplugin-container: rbdplugin 
	cp _output/rbdplugin  deploy/rbd/docker
	docker build -t $(IMAGE_NAME):$(IMAGE_VERSION) deploy/rbd/docker

cephfsplugin:
	if [ ! -d ./vendor ]; then dep ensure; fi
	CGO_ENABLED=0 GOOS=linux go build -a -ldflags '-extldflags "-static"' -o  _output/cephfsplugin ./cephfs

cephfsplugin-container: cephfsplugin 
	cp _output/cephfsplugin deploy/cephfs/docker
	docker build -t $(CEPHFS_IMAGE_NAME):$(CEPHFS_IMAGE_VERSION) deploy/cephfs/docker

push-rbdplugin-container: rbdplugin-container
	docker push $(RBD_IMAGE_NAME):$(RBD_IMAGE_VERSION)

push-cephfsplugin-container: cephfsplugin-container
	docker push $(CEPHFS_IMAGE_NAME):$(CEPHFS_IMAGE_VERSION)
=======
container: rbdplugin 
	docker build -t $(IMAGE_NAME):$(IMAGE_VERSION) .
>>>>>>> d7ebb181

clean:
	go clean -r -x
<<<<<<< HEAD
	rm -f deploy/rbd/docker/rbdplugin
	rm -f deploy/cephfs/docker/rbdplugin
=======
>>>>>>> d7ebb181
	-rm -rf _output<|MERGE_RESOLUTION|>--- conflicted
+++ resolved
@@ -30,7 +30,6 @@
 	if [ ! -d ./vendor ]; then dep ensure; fi
 	CGO_ENABLED=0 GOOS=linux go build -a -ldflags '-extldflags "-static"' -o  _output/rbdplugin ./rbd
 
-<<<<<<< HEAD
 rbdplugin-container: rbdplugin 
 	cp _output/rbdplugin  deploy/rbd/docker
 	docker build -t $(IMAGE_NAME):$(IMAGE_VERSION) deploy/rbd/docker
@@ -48,16 +47,8 @@
 
 push-cephfsplugin-container: cephfsplugin-container
 	docker push $(CEPHFS_IMAGE_NAME):$(CEPHFS_IMAGE_VERSION)
-=======
-container: rbdplugin 
-	docker build -t $(IMAGE_NAME):$(IMAGE_VERSION) .
->>>>>>> d7ebb181
 
 clean:
 	go clean -r -x
-<<<<<<< HEAD
 	rm -f deploy/rbd/docker/rbdplugin
-	rm -f deploy/cephfs/docker/rbdplugin
-=======
->>>>>>> d7ebb181
-	-rm -rf _output+	rm -f deploy/cephfs/docker/rbdplugin